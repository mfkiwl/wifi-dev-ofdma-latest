/* -*- Mode:C++; c-file-style:"gnu"; indent-tabs-mode:nil; -*- */
/*
 * Copyright (c) 2007 University of Washington
 * All rights reserved.
 *
 * This program is free software; you can redistribute it and/or modify
 * it under the terms of the GNU General Public License version 2 as
 * published by the Free Software Foundation;
 *
 * This program is distributed in the hope that it will be useful,
 * but WITHOUT ANY WARRANTY; without even the implied warranty of
 * MERCHANTABILITY or FITNESS FOR A PARTICULAR PURPOSE.  See the
 * GNU General Public License for more details.
 *
 * You should have received a copy of the GNU General Public License
 * along with this program; if not, write to the Free Software
 * Foundation, Inc., 59 Temple Place, Suite 330, Boston, MA  02111-1307  USA
 *
 * Author: Craig Dowell <craigdo@ee.washington.edu>
 */

#include "point-to-point-channel.h"
#include "point-to-point-net-device.h"
#include "ns3/packet.h"
#include "ns3/simulator.h"
#include "ns3/log.h"

NS_LOG_COMPONENT_DEFINE ("PointToPointChannel");

namespace ns3 {

//
// By default, you get a channel with the name "PointToPoint Channel" that 
// has an "infitely" fast transmission speed and zero delay.
PointToPointChannel::PointToPointChannel()
: 
  Channel ("PointToPoint Channel"), 
  m_bps (DataRate(0xffffffff)),
  m_delay (Seconds(0)),
  m_nDevices(0)
{
  NS_LOG_FUNCTION;
}

PointToPointChannel::PointToPointChannel(
  const DataRate& bps, 
  const Time& delay)
: 
  Channel ("PointToPoint Channel"), 
  m_bps (bps),
  m_delay (delay),
  m_nDevices(0)
{
  NS_LOG_FUNCTION;
  NS_LOG_PARAMS (this << Channel::GetName() << bps.GetBitRate() << delay);
}

PointToPointChannel::PointToPointChannel(
  const std::string& name,
  const DataRate& bps, 
  const Time& delay)
: 
  Channel (name),
  m_bps (bps), 
  m_delay (delay),
  m_nDevices(0)
{
  NS_LOG_FUNCTION;
  NS_LOG_PARAMS (this << name << bps.GetBitRate() << delay);
}

void
PointToPointChannel::Attach(Ptr<PointToPointNetDevice> device)
{
  NS_LOG_FUNCTION;
  NS_LOG_PARAMS (this << device);
  NS_ASSERT(m_nDevices < N_DEVICES && "Only two devices permitted");
  NS_ASSERT(device != 0);

  m_link[m_nDevices++].m_src = device;
//
// If we have both devices connected to the channel, then finish introducing
// the two halves and set the links to IDLE.
//
  if (m_nDevices == N_DEVICES)
    {
      m_link[0].m_dst = m_link[1].m_src;
      m_link[1].m_dst = m_link[0].m_src;
      m_link[0].m_state = IDLE;
      m_link[1].m_state = IDLE;
    }
}

bool
PointToPointChannel::TransmitStart(Ptr<Packet> p,
                                   Ptr<PointToPointNetDevice> src,
                                   const Time& txTime)
{
  NS_LOG_FUNCTION;
<<<<<<< HEAD
  NS_LOG_PARAMS (this << &p << src);
  NS_LOG_LOGIC ("UID is " << p.GetUid () << ")");
=======
  NS_LOG_PARAM ("(" << p << ", " << src << ")");
  NS_LOG_LOGIC ("UID is " << p->GetUid () << ")");
>>>>>>> bb9c35ff

  NS_ASSERT(m_link[0].m_state != INITIALIZING);
  NS_ASSERT(m_link[1].m_state != INITIALIZING);

  uint32_t wire = src == m_link[0].m_src ? 0 : 1;

  // Here we schedule the packet receive event at the receiver,
  // which simplifies this model quite a bit.  The channel just
  // adds the propagation delay time
  Simulator::Schedule (txTime + m_delay,
                       &PointToPointNetDevice::Receive,
                       m_link[wire].m_dst, p);
  return true;
}

uint32_t 
PointToPointChannel::GetNDevices (void) const
{
  NS_LOG_FUNCTION;
  return m_nDevices;
}

Ptr<PointToPointNetDevice>
PointToPointChannel::GetDevice (uint32_t i) const
{
  NS_LOG_FUNCTION;
  NS_ASSERT(i < 2);
  return m_link[i].m_src;
}

const DataRate&
PointToPointChannel::GetDataRate (void)
{
  NS_LOG_FUNCTION;
  return m_bps;
}

const Time&
PointToPointChannel::GetDelay (void)
{
  NS_LOG_FUNCTION;
  return m_delay;
}

Ptr<NetDevice>
PointToPointChannel::DoGetDevice (uint32_t i) const
{
  NS_LOG_FUNCTION;
  return GetDevice (i);
}


} // namespace ns3<|MERGE_RESOLUTION|>--- conflicted
+++ resolved
@@ -97,13 +97,8 @@
                                    const Time& txTime)
 {
   NS_LOG_FUNCTION;
-<<<<<<< HEAD
-  NS_LOG_PARAMS (this << &p << src);
-  NS_LOG_LOGIC ("UID is " << p.GetUid () << ")");
-=======
-  NS_LOG_PARAM ("(" << p << ", " << src << ")");
+  NS_LOG_PARAMS (this << p << src);
   NS_LOG_LOGIC ("UID is " << p->GetUid () << ")");
->>>>>>> bb9c35ff
 
   NS_ASSERT(m_link[0].m_state != INITIALIZING);
   NS_ASSERT(m_link[1].m_state != INITIALIZING);
