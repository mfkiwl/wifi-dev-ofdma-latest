--- conflicted
+++ resolved
@@ -133,13 +133,8 @@
 TraceResolver *
 NodeListPriv::CreateTraceResolver (TraceContext const &context)
 {
-<<<<<<< HEAD
-  ArrayTraceResolver<Node, NodeListIndex> *resolver =
-    new ArrayTraceResolver<Node, NodeListIndex>
-=======
-  ArrayTraceResolver<Ptr<Node> > *resolver =
-    new ArrayTraceResolver<Ptr<Node> >
->>>>>>> caf9c39a
+  ArrayTraceResolver<Ptr<Node>, NodeListIndex> *resolver =
+    new ArrayTraceResolver<Ptr<Node>, NodeListIndex>
     (context, 
      MakeCallback (&NodeListPriv::GetNNodes, this),
      MakeCallback (&NodeListPriv::GetNode, this));
