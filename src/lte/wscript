--- conflicted
+++ resolved
@@ -169,9 +169,7 @@
         'test/lte-test-cell-selection.cc',
         'test/test-lte-handover-delay.cc',
         'test/test-lte-handover-target.cc',
-<<<<<<< HEAD
         'test/lte-test-deactivate-bearer.cc',
-=======
         'test/lte-ffr-simple.cc',
         'test/lte-test-downlink-power-control.cc',
         'test/lte-test-uplink-power-control.cc',
@@ -179,7 +177,6 @@
         'test/lte-test-interference-fr.cc',
         'test/lte-test-cqi-generation.cc',
         'test/lte-simple-spectrum-phy.cc',
->>>>>>> f0a030b9
         ]
 
     headers = bld(features='ns3header')
