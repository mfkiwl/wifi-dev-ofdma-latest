--- conflicted
+++ resolved
@@ -18,12 +18,10 @@
         ['csma', 'internet-node'])
     obj.source = 'csma-packet-socket.cc'
 
-<<<<<<< HEAD
     obj = bld.create_ns3_program('csma-multicast',
         ['csma', 'internet-node'])
     obj.source = 'csma-multicast.cc'
-=======
+
     obj = bld.create_ns3_program( 'mixed-global-routing',
         ['point-to-point', 'internet-node', 'global-routing' , 'csma-cd'])
-    obj.source = 'mixed-global-routing.cc'
->>>>>>> 915e34b3
+    obj.source = 'mixed-global-routing.cc'